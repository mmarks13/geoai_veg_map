% Revision Response Letter
% Manuscript: Attention-Based Enhancement of Airborne LiDAR across Vegetated Landscapes using SAR and Optical Imagery Fusion
% File: revision1_response.tex

\documentclass[11pt]{article}
\usepackage[margin=1in]{geometry}
\usepackage{enumitem}
\usepackage{xcolor}
\usepackage{hyperref}
\usepackage[utf8]{inputenc}

\hypersetup{colorlinks=true,linkcolor=blue,urlcolor=blue}
\newcommand{\revA}{\textcolor{blue}}
\newcommand{\revB}{\textcolor{teal}}
\newcommand{\commentlabel}[1]{\textbf{Comment #1.}}
\newcommand{\response}{\textbf{Response.} }
\setlist[itemize]{topsep=2pt,itemsep=2pt,parsep=0pt}
\setlist[enumerate]{topsep=4pt,itemsep=4pt,parsep=0pt}

\begin{document}

\begin{center}
{\Large \textbf{Response to Reviewers}}\\[4pt]
Manuscript Title: \emph{Attention-Based Enhancement of Airborne LiDAR across Vegetated Landscapes using SAR and Optical Imagery Fusion}\\[2pt]
Journal: \emph{Remote Sensing} (MDPI)\\[2pt]
Date: \today
\end{center}

We thank the reviewers for their careful reading and constructive feedback. Below we reproduce each comment (in italics) followed by our point-by-point response. All manuscript changes referenced below have been incorporated into the revised submission (file: \texttt{remote\_sensing\_submission.tex}). Section / table / figure references refer to the revised manuscript. Minor grammar/style edits are not exhaustively enumerated.

For clarity, new or clarified text inserted into the manuscript is paraphrased (not always quoted verbatim) in the responses below.

\section*{Reviewer 1}

\begin{enumerate}

  \item \emph{Make the notations consistent in the manuscript text and the Figures (e.g., Figure 6: \texttt{in\_features} vs $D_{p\_in}$ / $D_{p\_out}$; difference between $D_{p\_in}$ and $D_{feat}$).}

  \response We added a concise \emph{Figure notation bridge} paragraph in the Notation Conventions subsection explicitly mapping the diagram placeholders \texttt{in\_features}, \texttt{out\_features} (and \texttt{out\_feat}) to the manuscript symbols $D_{p\_in}$ and $D_{p\_out}$. We clarified that Mermaid diagramming limitations (lack of math subscripts) necessitated the plain-text labels. We also clarified that $D_{p\_in}$/$D_{p\_out}$ denote point feature dimensionalities entering/leaving an LG-PAB stage, while $D_{p\_feat}$ refers to the working point feature embedding dimension used across blocks.

  \item \emph{Specify the exact layer setup (conv sizes, pooling window, MLP dimensions, stage naming ambiguity).}

  \response We made three changes: (i) inline parenthetical specifications for the patch tokenization stem: Conv1 ($C_{in}\rightarrow D_{token}/2$, $3\times3$, stride 1, pad 1), Conv2 ($D_{token}/2\rightarrow D_{token}$, $3\times3$, stride 1, pad 1), followed by AvgPool (kernel=stride=10) producing a $4\times4$ patch grid; (ii) inline MLP expansion factors and depth-wise convolution kernel ($D_{token}\rightarrow 4D_{token} \rightarrow D_{token}$, depth-wise $k=3$) in the Transformer block; (iii) added an Appendix table enumerating remaining architectural components: fusion projection layers, LG-PAB local/global FFNs, position generator MLP (256$\rightarrow$64$\rightarrow$32$\rightarrow$3), coordinate decoder MLP (256$\rightarrow$128$\rightarrow$64$\rightarrow$32$\rightarrow$3), positional encoding MLPs, heads, and dropout values. We also replaced the ambiguous \emph{Stage 3} wording with \emph{Transformer Encoder Block} for consistency.

  \item \emph{Line 273–274: Justification for 50k point threshold in a 10 m × 10 m tile.}

  \response We clarified that the adaptive anisotropic voxel filtering targets a \textasciitilde50k ceiling as a balance between (a) preserving fine vertical structure and (b) managing memory and compute; the ceiling is set to be at least 2× larger than the densest sparse 3DEP input clouds so supervision remains substantially denser without incurring quadratic cost escalation in global attention. The adaptive horizontal voxel enlargement (vertical edge fixed at half horizontal) continues until the cap is met, ensuring controlled density normalization across tiles.

  \item \emph{Line 306: What are the six UAVSAR channels?}

  \response We explicitly list the six fully polarimetric multi-look cross-product channels now used: \texttt{HHHH}, \texttt{HVHV}, \texttt{VVVV}, \texttt{HHHV}, \texttt{HHVV}, and \texttt{HVVV}. 

  \item \emph{Line 375: Clarify intensity and \emph{number of returns}.}

  \response We corrected the wording and clarified that the additional per-return attributes for 3DEP LiDAR include: (1) intensity (original 16-bit pulse magnitude, standardized via global mean/std), (2) return number (ordinal), and (3) number of returns (pulse multiplicity). All are standardized prior to model ingestion.

  \item \emph{Table 7: Choice of $\alpha=4$ vs. reference value 1000 for density-aware Chamfer loss.}

  \response We added explicit rationale: the prior work’s $\alpha=1000$ was tuned for small, normalized coordinate scales. Our coordinates remain in meters over larger absolute extents; using $\alpha=1000$ collapsed gradients numerically (dominating scale factors), so we re-tuned and empirically selected $\alpha=4$ to maintain loss sensitivity and stable optimization on large-scale vegetation geometry. This adaptation is now stated directly adjacent to the loss description.

  \item \emph{Figure 8 comparability of Chamfer Distance (CD) values between Input vs. Reference and Model vs. Reference given differing point counts.}

  \response We now explicitly caution (Results section and figure caption) that CD is sampling-density sensitive; the Input (sparse 3DEP vs. UAV reference) CD serves only as a qualitative sanity anchor. All quantitative model comparisons are conducted at matched upsampling (2×) against a common \textasciitilde50k-point reference, ensuring direct comparability.

  \item \emph{Related: Does differing point count magnitude affect CD comparability across scenarios?}

  \response Addressed with the clarification above: yes, raw CD magnitudes differ when sampling densities change; hence only equal-density (upsampled baseline/fusion outputs vs. standardized reference) CDs are interpreted quantitatively.

  \item \emph{Line 457–458: Canopy height change estimation details; missing tile in counts (5688 vs. 5687).}

  \response We appended a methods sentence describing net canopy height change computation (tile-level aggregation of per-point canopy heights; difference between UAV reference and temporally earlier 3DEP). One tile contained a spurious below-ground 3DEP return producing an undefined canopy change metric after quality control; it was excluded for the canopy-change correlation analysis only (N=5687). All other analyses (RQ1–RQ2) retained the full 5688 tiles. A parenthetical note documents this exclusion.

  \item \emph{Lines 468–470: Lack of improvement for canopy gains vs. losses—request for discussion.}

  \response We have added further discussion on this in the results section. The lack of improvement for canopy gains aligns with the original rationale laid out in our hypotheses: most gain tiles reflect modest vertical or volumetric accretion within an existing canopy framework already partially represented in the sparse legacy LiDAR, so the baseline can plausibly extrapolate them.

  \item \emph{Appendix Figures (A1–A3): Mixed 8× (growth) vs. 2× (loss) illustrations—consistency concern.}

  \response We clarified in the Appendix note and individual captions that figures are illustrative only; all reported metrics use the production 2× models. We retained 8× growth illustrations to enhance the visibility of subtle structural emergence, explicitly noting that these are not part of quantitative evaluation.

\end{enumerate}

\section*{Reviewer 2}

\begin{enumerate}
  \item \emph{High computational complexity: Global attention over entire point cloud; parameter increase (fusion model 6.8M, +26\% over baseline).}

<<<<<<< HEAD
  \response TBG

  \item \emph{High requirements for data alignment and quality; complex preprocessing; UAV:3DEP ratio > 2 may limit generalization.}

  \response TBD
=======
  \response We clarified complexity drivers in the main text. First, we documented an existing implementation detail: the 3DEP input is capped at 10,000 points per 10\,m tile (random subsample if exceeded; <1\% of tiles affected), which has bounded the global-attention sequence length and memory from the outset. This cap was already present in the publicly available code; it is now stated explicitly in Methods. With $R_{\text{up}}{=}2$, the largest sequence occurs right after expansion (at most \~20k tokens) before refinement/decoding. We implement global attention with FlashAttention to reduce memory traffic while preserving exact attention; under these bounds we observed stable runtime/memory without additional approximations. Separately, the parameter increase from 4.7M (baseline) to 6.8M (fused) arises from adding modality-specific imagery encoders and cross-attention fusion projections; learned weights depend on layer widths/head counts and are independent of per-tile point counts.

  \item \emph{High requirements for data alignment and quality; complex preprocessing; UAV:3DEP ratio > 2 may limit generalization.}

  \response We reframed the thresholds as training/benchmark curation rather than deployment requirements. The revised Methods explicitly state the UAV:3DEP > 2 and \geq\,16k UAV / \geq\,200 3DEP point thresholds were used to exclude edge-of-flight or extremely sparse tiles so the UAV reference is meaningfully denser and the 3DEP input minimally informative for stable supervision; at inference the method needs only sparse airborne LiDAR plus co-registered imagery. In the Discussion we acknowledge that perfect cross-sensor alignment is not guaranteed; we relied on established, well-orthorectified public datasets (3DEP, NAIP, UAVSAR) to minimize gross misregistration, and we chose point-to-image cross-attention with a modest proximity mask partly because it is more tolerant to small horizontal offsets than naïve feature concatenation. We did not run a formal misregistration sensitivity study and identify it as future work; we also note potential domain-shift limitations and the straightforward path to broaden training with additional high-density LiDAR from new biomes.
>>>>>>> f58d89d5
\end{enumerate}

\section*{Summary of Major Manuscript Changes}
\begin{itemize}
  \item Added \emph{Figure notation bridge} mapping figure labels to formal symbols.
  \item Inline architectural specifications (convolutional stem, pooling, MLP expansion) plus comprehensive Appendix layer specification table.
  \item Clarified downsampling 50k cap for UAV LiDAR reference data.
  \item Explicitly listed six UAVSAR polarimetric channels.
  \item Clarified LiDAR per-return attributes (intensity scaling, return number semantics).
  \item Added rationale for $\alpha=4$ density-aware Chamfer weighting on meter-scale data.
  \item Explicit caution on Chamfer Distance comparability across differing point densities; figure caption adjustments.
  \item Added canopy height change computation method and one-tile exclusion note (N=5687 for that analysis only).
  \item Expanded discussion on asymmetric performance (loss vs. gain) and limitations for canopy growth detection.
  \item Clarified illustrative purpose of 8× Appendix figures vs. 2× production evaluation.
<<<<<<< HEAD
  \item Inserted computational complexity and scalability discussion paragraph.
  \item Revised and detailed data alignment and quality requirements paragraph.
=======
  \item Documented the existing 10,000-point 3DEP input cap in Methods to bound attention context length (\textless1\% of tiles affected).
  \item Inserted a complexity paragraph (Model Architecture) outlining sequence-length bounds (cap and $R_{\text{up}}{=}2$) and FlashAttention’s memory benefits.
  \item Added a one-line note after Table~\ref{tab:model_variants} clarifying that parameter increases come from imagery encoders and fusion projections (independent of per-tile point counts).
  \item Reframed QA thresholds as training/evaluation curation filters (not inference requirements) and added an Alignment and generalization paragraph discussing misregistration, cross-attention tolerance, and domain shift.
>>>>>>> f58d89d5
\end{itemize}

We appreciate the reviewers’ insights, which have strengthened the clarity, transparency, and reproducibility of the manuscript. We hope the revisions satisfactorily address all concerns.

\vspace{1em}
\noindent Sincerely,\\[4pt]
Michael Marks (on behalf of all authors)

\end{document}<|MERGE_RESOLUTION|>--- conflicted
+++ resolved
@@ -85,19 +85,11 @@
 \begin{enumerate}
   \item \emph{High computational complexity: Global attention over entire point cloud; parameter increase (fusion model 6.8M, +26\% over baseline).}
 
-<<<<<<< HEAD
-  \response TBG
-
-  \item \emph{High requirements for data alignment and quality; complex preprocessing; UAV:3DEP ratio > 2 may limit generalization.}
-
-  \response TBD
-=======
   \response We clarified complexity drivers in the main text. First, we documented an existing implementation detail: the 3DEP input is capped at 10,000 points per 10\,m tile (random subsample if exceeded; <1\% of tiles affected), which has bounded the global-attention sequence length and memory from the outset. This cap was already present in the publicly available code; it is now stated explicitly in Methods. With $R_{\text{up}}{=}2$, the largest sequence occurs right after expansion (at most \~20k tokens) before refinement/decoding. We implement global attention with FlashAttention to reduce memory traffic while preserving exact attention; under these bounds we observed stable runtime/memory without additional approximations. Separately, the parameter increase from 4.7M (baseline) to 6.8M (fused) arises from adding modality-specific imagery encoders and cross-attention fusion projections; learned weights depend on layer widths/head counts and are independent of per-tile point counts.
 
   \item \emph{High requirements for data alignment and quality; complex preprocessing; UAV:3DEP ratio > 2 may limit generalization.}
 
   \response We reframed the thresholds as training/benchmark curation rather than deployment requirements. The revised Methods explicitly state the UAV:3DEP > 2 and \geq\,16k UAV / \geq\,200 3DEP point thresholds were used to exclude edge-of-flight or extremely sparse tiles so the UAV reference is meaningfully denser and the 3DEP input minimally informative for stable supervision; at inference the method needs only sparse airborne LiDAR plus co-registered imagery. In the Discussion we acknowledge that perfect cross-sensor alignment is not guaranteed; we relied on established, well-orthorectified public datasets (3DEP, NAIP, UAVSAR) to minimize gross misregistration, and we chose point-to-image cross-attention with a modest proximity mask partly because it is more tolerant to small horizontal offsets than naïve feature concatenation. We did not run a formal misregistration sensitivity study and identify it as future work; we also note potential domain-shift limitations and the straightforward path to broaden training with additional high-density LiDAR from new biomes.
->>>>>>> f58d89d5
 \end{enumerate}
 
 \section*{Summary of Major Manuscript Changes}
@@ -112,15 +104,11 @@
   \item Added canopy height change computation method and one-tile exclusion note (N=5687 for that analysis only).
   \item Expanded discussion on asymmetric performance (loss vs. gain) and limitations for canopy growth detection.
   \item Clarified illustrative purpose of 8× Appendix figures vs. 2× production evaluation.
-<<<<<<< HEAD
-  \item Inserted computational complexity and scalability discussion paragraph.
-  \item Revised and detailed data alignment and quality requirements paragraph.
-=======
   \item Documented the existing 10,000-point 3DEP input cap in Methods to bound attention context length (\textless1\% of tiles affected).
   \item Inserted a complexity paragraph (Model Architecture) outlining sequence-length bounds (cap and $R_{\text{up}}{=}2$) and FlashAttention’s memory benefits.
   \item Added a one-line note after Table~\ref{tab:model_variants} clarifying that parameter increases come from imagery encoders and fusion projections (independent of per-tile point counts).
   \item Reframed QA thresholds as training/evaluation curation filters (not inference requirements) and added an Alignment and generalization paragraph discussing misregistration, cross-attention tolerance, and domain shift.
->>>>>>> f58d89d5
+
 \end{itemize}
 
 We appreciate the reviewers’ insights, which have strengthened the clarity, transparency, and reproducibility of the manuscript. We hope the revisions satisfactorily address all concerns.
